--- conflicted
+++ resolved
@@ -100,20 +100,9 @@
         for parameters in likelihood.parameters():
             parameters.requires_grad = False
 
-<<<<<<< HEAD
-    def infer_predictive_posterior_gp_distribution() -> GPMultivariateNormal:
-        if not gp.num_gps == 1:
-            noise_stddevs_ = flatten_outputs(noise_stddevs)
-        else:
-            noise_stddevs_ = noise_stddevs
-        gp_likelihood = gp.likelihood
-        return gp_likelihood(gp(inputs), noise=noise_stddevs_)
-        # return gp_distribution: GPMultivariateNormal = gp(inputs)
-=======
     def infer_predictive_distribution() -> GPMultivariateNormal:
         # return gp.infer_predictive_distribution(inputs, noise_stddevs)
         return gp(inputs)
->>>>>>> 04803df1
 
     def create_distribution_optimizer() -> TorchOptimizer:
         return torch.optim.RMSprop(
