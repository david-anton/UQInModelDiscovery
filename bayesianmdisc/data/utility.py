--- conflicted
+++ resolved
@@ -299,27 +299,6 @@
     def find_all_new_test_cases(new_test_cases: TestCases) -> list[int]:
         return list(set(new_test_cases.tolist()))
 
-<<<<<<< HEAD
-    validate_new_inputs(new_inputs, new_test_cases)
-    validate_inputs(inputs, test_cases, noise_stddevs)
-
-    new_test_cases_list = find_all_new_test_cases(new_test_cases)
-    new_noise_stddevs_list = []
-
-    for new_test_case in new_test_cases_list:
-        new_indices_ = new_test_case == new_test_cases
-        indices_ = new_test_case == test_cases
-
-        new_inputs_ = from_torch_to_numpy(new_inputs[new_indices_])
-        inputs_ = from_torch_to_numpy(inputs[indices_])
-        noise_stddevs_ = from_torch_to_numpy(noise_stddevs[indices_])
-
-        interpolator = LinearNDInterpolator(inputs_, noise_stddevs_)
-        new_noise_stddevs = interpolator(new_inputs_)
-        new_noise_stddevs_list += [from_numpy_to_torch(new_noise_stddevs, device)]
-
-    return torch.vstack(new_noise_stddevs_list)
-=======
     def flatten_noise_stddevs(noise_stddevs: NPArray) -> NPArray:
         return noise_stddevs.reshape((-1,))
 
@@ -365,7 +344,6 @@
         new_noise_stddevs_outputs += [torch.concat(new_noise_stddevs_test_cases, dim=0)]
 
     return torch.concat(new_noise_stddevs_outputs, dim=1)
->>>>>>> 04803df1
 
 
 def add_noise_to_data(
